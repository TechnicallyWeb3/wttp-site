node_modules
.env

/dist
/contracts/test/
/contracts/interfaces
/docs

# Hardhat files
/cache
/artifacts

# TypeChain files
/typechain
/typechain-types

# solidity-coverage files
/coverage
/coverage.json

# Hardhat Ignition default folder for deployments against a local node
ignition/deployments/chain-31337

/backup
# some working files we don't need to keep
/agent-files

/hex-2048
<<<<<<< HEAD
/uniswap
/vue-wordle
/wordle
=======
/doom
/HexGL
/minesweeper
>>>>>>> 60f9839b
<|MERGE_RESOLUTION|>--- conflicted
+++ resolved
@@ -26,12 +26,9 @@
 /agent-files
 
 /hex-2048
-<<<<<<< HEAD
 /uniswap
 /vue-wordle
 /wordle
-=======
 /doom
 /HexGL
-/minesweeper
->>>>>>> 60f9839b
+/minesweeper